import os
import glob
import argparse
import datetime
import subprocess
import numpy as np
import tensorflow as tf
import wandb
from wandb.keras import WandbCallback
import semapore

class EditDistance(tf.keras.metrics.Metric):
    def __init__(self, name='edit_distance', **kwargs):
        super(EditDistance, self).__init__(name=name, **kwargs)
        self.edit_distance = self.add_weight(name='edit_distance', initializer='zeros')
        self.num_examples = self.add_weight(name='num_examples', initializer='zeros')

    def update_state(self, y_true, y_pred, sample_weight=None):
        self.num_examples.assign_add(1)
        self.edit_distance.assign_add(tf.reduce_mean(semapore.network.edit_distance(y_true=y_true, y_pred=y_pred)))

    def result(self):
        return self.edit_distance/self.num_examples

    def reset_state(self):
        self.edit_distance.assign(0)
        self.num_examples.assign(0)

def train_model(args):

    # set random seed
    if args.seed is None:
        args.seed = int(datetime.datetime.now().timestamp())
    tf.random.set_seed(args.seed)
    np.random.seed(args.seed)

    config = {}

    # get current git commit
    repo_path = os.path.dirname(os.path.realpath(__file__))
    current_commit = subprocess.check_output(["git","-C",repo_path,"rev-parse", "HEAD"]).rstrip()
    config['commit'] = current_commit

    # initialize W&B run
    # TODO: use single config dict that is passed to W&B
    if args.wandb:
        wandb.init(project="semapore", entity="jordisr")
        wandb_log = ['epochs',
                    'seed',
                    'batch_size',
                    'validation_size', 
                    'ctc_merge_repeated',
                    'optimizer',
                    'learning_rate',
                    'seq_dim', 
                    'signal_dim',
                    'encoder_dim',
<<<<<<< HEAD
                    'use_signal',
                    'use_draft',
                    'error_fraction',
                    'policy_loss',
                    'policy_baseline',
                    'policy_lambda',
                    'policy_only']
=======
                    'architecture',
                    'error_fraction']
>>>>>>> 319308d6
        wandb_config = {}
        for param in wandb_log:
            wandb_config[param] = getattr(args, param)
        for k,v in config.items():
            wandb_config[k] = v
        wandb.config.update(wandb_config)
        run_name = wandb.run.name
    else:
        run_name = args.architecture + '_' + args.name
    
    # directory for model checkpoints and logging
    out_dir = "{}.{}".format(run_name, datetime.datetime.now().strftime("%Y-%m-%d_%H-%M"))
    if not os.path.exists(out_dir):
        os.makedirs(out_dir)

    # log all command line arguments
    log_file = open(out_dir+'/train.log','w')
    print('Command-line arguments:',file=log_file)
    for k,v in args.__dict__.items():
        print(k,'=',v, file=log_file)

    # allow memory growth when using GPU
    gpu_devices = tf.config.list_physical_devices('GPU')
    for d in gpu_devices:
        tf.config.experimental.set_memory_growth(d, True)

    if len(args.gpu) < 1:
        if len(gpu_devices) > 0:
            train_devices = list(map(lambda x:"/gpu:{}".format(x.name.split(':')[2]), gpu_devices))
        else:
            train_devices = ["/cpu:0"]
    else:
        train_devices = list(map(lambda x:"/gpu:{}".format(x), args.gpu))

    if len(train_devices) > 1:
        strategy = tf.distribute.MirroredStrategy(devices=train_devices)
    else:
        strategy = tf.distribute.OneDeviceStrategy(device=train_devices[0])
    print("Number of devices: {}".format(strategy.num_replicas_in_sync))

    # load training data
    decoder_fn = semapore.network.make_decoder(5)
    training_files_errors = glob.glob(os.path.join(args.data, "errors.*.tfrecord"))    
    errors_dataset = tf.data.TFRecordDataset(training_files_errors).map(decoder_fn)
    print("Found {} files for training, sampling examples with errors at rate of {}".format(len(training_files_errors), args.error_fraction))

    # mix training examples with and without errors
    assert(args.error_fraction > 0 and args.error_fraction <= 1)
    if args.error_fraction < 1:
        training_files_noerrors = glob.glob(os.path.join(args.data, "same.*.tfrecord"))
        noerrors_dataset = tf.data.TFRecordDataset(training_files_noerrors).map(decoder_fn)
        dataset = tf.data.Dataset.sample_from_datasets([errors_dataset, noerrors_dataset], 
                                                        weights=[args.error_fraction, 1-args.error_fraction],
                                                        stop_on_empty_dataset=True)
    else:
        dataset = errors_dataset
    
    dataset = dataset.shuffle(buffer_size=500, reshuffle_each_iteration=True)
    batched_dataset = dataset.apply(tf.data.experimental.dense_to_ragged_batch(batch_size=args.batch_size, drop_remainder=True))
    
    if args.validation:
        validation_files = glob.glob("{}/*.tfrecord".format(args.validation))
        print("Found {} files for validation set".format(len(validation_files)))
        validation_dataset = tf.data.TFRecordDataset(validation_files).map(decoder_fn)
        validation_dataset = validation_dataset.apply(tf.data.experimental.dense_to_ragged_batch(batch_size=args.batch_size, drop_remainder=True))
        train_dataset = batched_dataset
    else:
        train_dataset = batched_dataset.skip(args.validation_size)
        validation_dataset = batched_dataset.take(args.validation_size)

    if args.batches > 0:
        train_dataset = train_dataset.take(args.batches)

    # parse architecture from argument
    architecture = args.architecture.split('_')
    use_draft = (architecture[0] == 'draft')
    use_signal = (architecture[-1] == 'signal')
    use_sequence = ('sequence' in architecture)
    
    with strategy.scope():
        # get the neural network architecture model
        # TODO: specify hyperparameters with JSON/YAML file?
        model = semapore.network.build_model(
            seq_dim=args.seq_dim, 
            signal_dim=args.signal_dim, 
            encoder_dim=args.encoder_dim,
            use_signal=use_signal,
            use_draft=use_draft,
            use_sequence=use_sequence
        )

        # save architecture
        json_config = model.to_json()
        with open(out_dir+'/model.json', 'w') as json_file:
            json_file.write(json_config)

        # restart training from weights in checkpoint
        if args.restart:
            if os.path.isdir(args.restart):
                model_file = tf.train.latest_checkpoint(args.restart)
            else:
                model_file = args.restart
            model.load_weights(model_file)

        log_file.close()

        if args.optimizer == 'Adam':
            optimizer = tf.keras.optimizers.Adam(args.learning_rate)
        else:
            optimizer = tf.keras.optimizers.SGD(args.learning_rate)

        # callbacks for training
        os.makedirs(os.path.join(out_dir, "checkpoints"))
        model_checkpoint_callback = tf.keras.callbacks.ModelCheckpoint(os.path.join(out_dir, "checkpoints", "{epoch:02d}.hdf5"), save_freq='epoch', save_weights_only=True)
        early_stopping_callback = tf.keras.callbacks.EarlyStopping(monitor="val_loss", min_delta=1e-3, patience=3, verbose=1)
        tensorboard_callback = tf.keras.callbacks.TensorBoard(log_dir=os.path.join(out_dir,'logs'), update_freq='epoch')
        #tensorboard_callback = tf.keras.callbacks.TensorBoard(log_dir=os.path.join(out_dir,'logs'), update_freq=50, profile_batch='50,100')
        terminante_on_nan_callback = tf.keras.callbacks.TerminateOnNaN()
        csv_logger_callback = tf.keras.callbacks.CSVLogger(os.path.join(out_dir,'train.csv'), separator=',', append=False)

        callbacks = [model_checkpoint_callback,
                    early_stopping_callback,
                    tensorboard_callback,
                    terminante_on_nan_callback,
                    csv_logger_callback]

        if args.wandb:
            callbacks.append(WandbCallback())

        epochs_to_train = args.epochs
        if args.policy_loss and args.policy_skip_epochs > 0:
            assert(args.policy_skip_epochs < args.epochs)

            loss_fn = semapore.network.scst_ctc_loss(use_scst_loss=False, 
                                        use_scst_baseline=False,
                                        use_ml_loss=True, 
                                        ctc_merge_repeated=args.ctc_merge_repeated)

            model.compile(optimizer=optimizer, loss=loss_fn, metrics=[EditDistance()])
            model.fit(train_dataset, epochs=args.policy_skip_epochs, validation_data=validation_dataset, callbacks=callbacks)
            epochs_to_train -= args.policy_skip_epochs

        loss_fn = semapore.network.scst_ctc_loss(use_scst_loss=args.policy_loss, 
                                                use_scst_baseline=args.policy_baseline,
                                                scst_lambda=args.policy_lambda, 
                                                use_ml_loss=(not args.policy_only), 
                                                ctc_merge_repeated=args.ctc_merge_repeated)

        model.compile(optimizer=optimizer, loss=loss_fn, metrics=[EditDistance()])

        model.fit(train_dataset, epochs=epochs_to_train, validation_data=validation_dataset, callbacks=callbacks)

        model.save(os.path.join(out_dir,"final_model"), include_optimizer=False)

if __name__ == '__main__':
    # general options
    parser = argparse.ArgumentParser(description='Train new Semapore model')
<<<<<<< HEAD
    parser.add_argument('--data', help='Directory of training data in compressed npz format', required=True)
=======
    parser.add_argument('--data', help='Path to training files in compressed hdf5 format', required=True)
>>>>>>> 319308d6
    parser.add_argument('--name', default='run', help='Name of run')
    parser.add_argument('--epochs', type=int, default=1, help='Number of epochs to train on')
    parser.add_argument('--gpu', nargs="+", default=[], help='Specify which GPU devices for training (default: train on all available GPUs)')
    parser.add_argument('--restart', default=False, help='Trained model to load (if directory, loads latest from checkpoint file)')
    parser.add_argument('--seed', type=int, default=None, help='Explicitly set random seed')
    parser.add_argument('--wandb', action='store_true', help='Log run on Weights & Biases')
    parser.add_argument('--error_fraction', type=float, default=0.5, help='Fraction of training examples with errors to correct')
    parser.add_argument('--batches', type=int, default=0, help='Only train for N batches (for testing)')    

    # training options
    parser.add_argument('--batch_size', default=64, type=int, help='Minibatch size for training')
    parser.add_argument('--validation', default=None, help="Path to directory with one or more TFRecord files")
    parser.add_argument('--validation_size', default=100, type=int, help='Number of batches to withold for validation set (if --validation not specified)')
    parser.add_argument('--ctc_merge_repeated', action='store_true', default=False, help='boolean option for tf.compat.v1.nn.ctc_loss')
    parser.add_argument('--optimizer', default="Adam", choices=["Adam", "SGD"], help='Optimizer for gradient descent')
    parser.add_argument('--learning_rate', type=float, default=0.001, help='Learning rate for optimizer')
    parser.add_argument('--policy_loss', action='store_true', help='Use loss that incorporates policy gradient')
    parser.add_argument('--policy_baseline', action='store_true', help='Use greedy decoding as baseline for policy gradient')
    parser.add_argument('--policy_lambda', type=float, default=1, help='Weight given to policy gradient loss')
    parser.add_argument('--policy_only', action='store_true', help='Only use policy gradient loss, no maximum likelihood')
    parser.add_argument('--policy_skip_epochs', type=int, default=0, help='Only start policy gradient after first N epochs')
    
    # architecture options
    parser.add_argument('--architecture', choices=['sequence','signal','draft_signal','sequence_signal','draft_sequence','draft_sequence_signal'], default='sequence', help='')
    parser.add_argument('--seq_dim', default=64, type=int, help='')
    parser.add_argument('--signal_dim', default=64, type=int, help='')
    parser.add_argument('--encoder_dim', default=128, type=int, help='')
    parser.add_argument('--num_row_layers', default=1, type=int, help='')
    parser.add_argument('--num_col_layers', default=1, type=int, help='')
    
    args = parser.parse_args()
    train_model(args)<|MERGE_RESOLUTION|>--- conflicted
+++ resolved
@@ -55,18 +55,13 @@
                     'seq_dim', 
                     'signal_dim',
                     'encoder_dim',
-<<<<<<< HEAD
-                    'use_signal',
-                    'use_draft',
                     'error_fraction',
                     'policy_loss',
                     'policy_baseline',
                     'policy_lambda',
-                    'policy_only']
-=======
+                    'policy_only',
                     'architecture',
                     'error_fraction']
->>>>>>> 319308d6
         wandb_config = {}
         for param in wandb_log:
             wandb_config[param] = getattr(args, param)
@@ -224,11 +219,7 @@
 if __name__ == '__main__':
     # general options
     parser = argparse.ArgumentParser(description='Train new Semapore model')
-<<<<<<< HEAD
-    parser.add_argument('--data', help='Directory of training data in compressed npz format', required=True)
-=======
     parser.add_argument('--data', help='Path to training files in compressed hdf5 format', required=True)
->>>>>>> 319308d6
     parser.add_argument('--name', default='run', help='Name of run')
     parser.add_argument('--epochs', type=int, default=1, help='Number of epochs to train on')
     parser.add_argument('--gpu', nargs="+", default=[], help='Specify which GPU devices for training (default: train on all available GPUs)')
